[![Build Status](https://travis-ci.org/mbj4668/pyang.svg?branch=master)](https://travis-ci.org/mbj4668/pyang)
[![Coverage Status](https://coveralls.io/repos/mbj4668/pyang/badge.svg)](https://coveralls.io/r/mbj4668/pyang)

## News ##
<<<<<<< HEAD
**2018-06-14 - Version 1.7.5 bis** Sean Condon
  * Forked this from the original pyang on 5Feb18 because original did not want to accept the xsd plugin
  * Added in XSD Plugin as pyang/plugins/xsd.py and associated tests under tests/test_xsd
  * Added in JtoXX Plugin as pyang/plugins/jtoxx.py
  * Added in SQL plugin
=======

**2019-01-21 - Version 1.7.8 released**

  * reverted method signature change for Repository.get_module_from_handle().
    it now has the same signature as in 1.7.5.

  * fixed bug in check_update when there were more than one augment for
    the same target node.

**2019-01-17 - Version 1.7.7 released**

  * fixed a bug in -f yang formatting

See below for previous releases.

**2019-01-17 - Version 1.7.6 released**

  * better formatting of YANG modules with -f yang

  * new type of plugin ("transform") to make transformations on the
    representation of the YANG module

  * ... and various other enhancements and bug fixes, see CHANGES.

See below for previous releases.

---


## Overview ##

YANG ([RFC 7950](http://tools.ietf.org/html/rfc7950)) is a data modeling language for NETCONF ([RFC 6241](http://tools.ietf.org/html/rfc6241)), developed by the IETF [NETMOD](http://www.ietf.org/html.charters/netmod-charter.html) WG.

pyang is a YANG validator, transformator and code generator, written in python. It can be used to validate YANG modules for correctness, to transform YANG modules into other formats, and to generate code from the modules.

## Installation ##

Pyang can be installed from [PyPI](https://pypi.python.org/pypi):

```
# pip install pyang
```

### Compatibility ###

pyang is compatible with the following IETF RFCs:

  * [RFC 6020](http://tools.ietf.org/html/rfc6020)
  * [RFC 6087](http://tools.ietf.org/html/rfc6087)
  * [RFC 6110](http://tools.ietf.org/html/rfc6110)
  * [RFC 6643](http://tools.ietf.org/html/rfc6643)
  * [RFC 7950](http://tools.ietf.org/html/rfc7950)
  * [RFC 7952](http://tools.ietf.org/html/rfc7952)
  * [RFC 8040](http://tools.ietf.org/html/rfc8040)

## Features ##

  * Validate YANG modules.
  * Convert YANG modules to YIN, and YIN to YANG.
  * Translate YANG data models to DSDL schemas, which can be used for
    validating various XML instance documents. See
    [InstanceValidation](https://github.com/mbj4668/pyang/wiki/InstanceValidation).
  * Translate YANG data models to XSD.
  * Generate UML diagrams from YANG models. See
    [UMLOutput](https://github.com/mbj4668/pyang/wiki/UMLOutput) for
    an example.
  * Generate compact tree representation of YANG models for quick
  visualization. See
  [TreeOutput](https://github.com/mbj4668/pyang/wiki/TreeOutput) for
  an example.
  * Generate a skeleton XML instance document from the data model.
  * Schema-aware translation of instance documents encoded in XML to
    JSON and vice-versa. See
    [XmlJson](https://github.com/mbj4668/pyang/wiki/XmlJson).
  * Plugin framework for simple development of other outputs, such as
    code generation.


---


## Documentation ##

See [Documentation](https://github.com/mbj4668/pyang/wiki/Documentation).


---

## Previous releases ##
>>>>>>> 0ad6e80d

**2018-04-25 - Version 1.7.5 released**

  * tree plugin updated to align with RFC 8340

  * better formatting of YANG modules with -f yang

  * reduced memory usage

  * ... and various other enhancements and bug fixes, see CHANGES.

**2018-02-23 - Version 1.7.4 released**

  * tree plugin updated to align with draft-ietf-netmod-yang-tree-diagrams-05

  * ... and various other enhancements and bug fixes, see CHANGES.

**2017-06-27 - Version 1.7.3 released**

  * Handle multiple rc:yang-data statements.  This bug caused
    validation of ietf-restconf, or any module that imported
    ietf-restconf, to fail.

**2017-06-14 - Version 1.7.2 released**

  * Added support for external plugins, using setuptools entry_points,
    with the entry point "pyang.plugin".

  * ... and various other enhancements and bug fixes, see CHANGES.

**2016-11-02 - Version 1.7.1 released**

  * This is mainly a bug fix release, see CHANGES for details.

**2016-06-16 - Version 1.7 released**
  * Support for YANG 1.1, with the exception of the new submodule scoping rules. 


**2015-10-06 - Version 1.6 released**

  * pyang can now be installed via [PyPi](https://pypi.python.org/pypi).

  * A new plugin 'lint' has been added. It checks if a module follow
    the generic guidelines defined in RFC 6087.  The 'ietf' plugin
    still exists, but is rewritten to use the new 'lint' plugin.

  * By default, pyang now scans the YANG module path recursively,
    i.e., it searches for YANG modules also in subdirectories to the
    directories in the load path.  This behavior can be disabled with
    '--no-path-recurse'.

  * A bash completions file has been added.

  * ... and various other enhancements and bug fixes, see CHANGES.

**2014-11-18 - Version 1.5 released**

  * A new plugin 'check-update' has been added. It can be used to check if a new revision of a module follows the update rules from RFC 6020.

  * A new plugin 'omni' has been added.  It generates an OmniGraffle script file from a model.

  * ... and various other enhancements and bug fixes.

**2013-11-11 - Version 1.4.1 released**
  * Exactly as 1.4, but fixed to that it works with Python 3.

**2013-10-24 - Version 1.4 released**
  * lots of bugfixes

**2013-01-31 - Version 1.3 released**
  * New plugins: hypertree, jstree, jsonxsl, jtox
  * lots of bugfixes

**2011-07-27 - Version 1.2 released**

**2011-02-16 - Version 1.1 released**

  * A new UML plugin has been added. It is used to generate UML
    diagrams for visualization of YANG data models.  See
    [UMLOutput](https://github.com/mbj4668/pyang/wiki/UMLOutput) for
    an example.
  * The DSDL plugin is updated to [RFC 6110](http://tools.ietf.org/html/rfc6110)
  * ... and various bug fixes.<|MERGE_RESOLUTION|>--- conflicted
+++ resolved
@@ -2,13 +2,8 @@
 [![Coverage Status](https://coveralls.io/repos/mbj4668/pyang/badge.svg)](https://coveralls.io/r/mbj4668/pyang)
 
 ## News ##
-<<<<<<< HEAD
-**2018-06-14 - Version 1.7.5 bis** Sean Condon
-  * Forked this from the original pyang on 5Feb18 because original did not want to accept the xsd plugin
-  * Added in XSD Plugin as pyang/plugins/xsd.py and associated tests under tests/test_xsd
-  * Added in JtoXX Plugin as pyang/plugins/jtoxx.py
-  * Added in SQL plugin
-=======
+**2019-03-13 - Version 1.7.8 bis** Sean Condon
+  * Update XSD Plugin as pyang/plugins/xsd.py with some bug fixes
 
 **2019-01-21 - Version 1.7.8 released**
 
@@ -98,7 +93,12 @@
 ---
 
 ## Previous releases ##
->>>>>>> 0ad6e80d
+
+**2018-06-14 - Version 1.7.5 bis** Sean Condon
+  * Forked this from the original pyang on 5Feb18 because original did not want to accept the xsd plugin
+  * Added in XSD Plugin as pyang/plugins/xsd.py and associated tests under tests/test_xsd
+  * Added in JtoXX Plugin as pyang/plugins/jtoxx.py
+  * Added in SQL plugin
 
 **2018-04-25 - Version 1.7.5 released**
 
