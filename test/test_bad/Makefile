<<<<<<< HEAD
DIRS = $(shell for d in test_* ; \
	do [ -d $$d -a -f $$d/Makefile ] && echo $$d ; done)

PYANG = pyang --print-error-code
=======
PYANG = pyang --print-error-code --strict
>>>>>>> 79e72595

MODULES = $(wildcard *.yang)

test: subdirs
	@for m in $(MODULES); do					\
		echo -n "trying $$m...";				\
		$(PYANG) $$m 2> $$m.out;				\
		diff expect/$$m.out $$m.out > $$m.diff || 		\
			{ cat $$m.diff; exit 1; };			\
		rm -f $$m.diff;						\
		echo " ok";						\
	done

subdirs:
	for d in $(DIRS); do 						\
		( cd $$d && $(MAKE) test ) || exit 1;			\
	done


clean:
	rm -rf *.out *.diff<|MERGE_RESOLUTION|>--- conflicted
+++ resolved
@@ -1,11 +1,7 @@
-<<<<<<< HEAD
 DIRS = $(shell for d in test_* ; \
 	do [ -d $$d -a -f $$d/Makefile ] && echo $$d ; done)
 
-PYANG = pyang --print-error-code
-=======
 PYANG = pyang --print-error-code --strict
->>>>>>> 79e72595
 
 MODULES = $(wildcard *.yang)
 
